from itertools import chain

import sqlparse
from flask import jsonify, request
from flask_login import login_required
from flask_restful import abort
from funcy import distinct, take
from sqlalchemy.orm.exc import StaleDataError

from redash import models
from redash.handlers.base import (BaseResource, get_object_or_404,
                                  org_scoped_rule, paginate, routes)
from redash.handlers.query_results import run_query
from redash.permissions import (can_modify, not_view_only, require_access,
                                require_admin_or_owner,
                                require_object_modify_permission,
                                require_permission, view_only)
from redash.utils import collect_parameters_from_request


@routes.route(org_scoped_rule('/api/queries/format'), methods=['POST'])
@login_required
def format_sql_query(org_slug=None):
    """
    Formats an SQL query using the Python ``sqlparse`` formatter.

    :<json string query: The SQL text to format
    :>json string query: Formatted SQL text
    """
    arguments = request.get_json(force=True)
    query = arguments.get("query", "")

    return jsonify({'query': sqlparse.format(query, reindent=True, keyword_case='upper')})


class QuerySearchResource(BaseResource):
    @require_permission('view_query')
    def get(self):
        """
        Search query text, titles, and descriptions.

        :qparam string q: Search term

        Responds with a list of :ref:`query <query-response-label>` objects.
        """
        term = request.args.get('q', '')
        include_drafts = request.args.get('include_drafts') is not None

        return [q.to_dict(with_last_modified_by=False) for q in models.Query.search(term, self.current_user.group_ids, include_drafts=include_drafts)]


class QueryRecentResource(BaseResource):
    @require_permission('view_query')
    def get(self):
        """
        Retrieve up to 20 queries modified in the last 7 days.

        Responds with a list of :ref:`query <query-response-label>` objects.
        """
        queries = models.Query.recent(self.current_user.group_ids, self.current_user.id)
        recent = [d.to_dict(with_last_modified_by=False) for d in queries]

        global_recent = []
        if len(recent) < 10:
            global_recent = [d.to_dict(with_last_modified_by=False) for d in models.Query.recent(self.current_user.group_ids)]

        return take(20, distinct(chain(recent, global_recent), key=lambda d: d['id']))


class QueryListResource(BaseResource):
    @require_permission('create_query')
    def post(self):
        """
        Create a new query.

        :<json number data_source_id: The ID of the data source this query will run on
        :<json string query: Query text
        :<json string name:
        :<json string description:
        :<json string schedule: Schedule interval, in seconds, for repeated execution of this query
        :<json object options: Query options

        .. _query-response-label:

        :>json number id: Query ID
        :>json number latest_query_data_id: ID for latest output data from this query
        :>json string name:
        :>json string description:
        :>json string query: Query text
        :>json string query_hash: Hash of query text
        :>json string schedule: Schedule interval, in seconds, for repeated execution of this query
        :>json string api_key: Key for public access to this query's results.
        :>json boolean is_archived: Whether this query is displayed in indexes and search results or not.
        :>json boolean is_draft: Whether this query is a draft or not
        :>json string updated_at: Time of last modification, in ISO format
        :>json string created_at: Time of creation, in ISO format
        :>json number data_source_id: ID of the data source this query will run on
        :>json object options: Query options
        :>json number version: Revision version (for update conflict avoidance)
        :>json number user_id: ID of query creator
        :>json number last_modified_by_id: ID of user who last modified this query
        :>json string retrieved_at: Time when query results were last retrieved, in ISO format (may be null)
        :>json number runtime: Runtime of last query execution, in seconds (may be null)
        """
        query_def = request.get_json(force=True)
        data_source = models.DataSource.get_by_id_and_org(query_def.pop('data_source_id'), self.current_org)
        require_access(data_source.groups, self.current_user, not_view_only)

        for field in ['id', 'created_at', 'api_key', 'visualizations', 'latest_query_data', 'last_modified_by']:
            query_def.pop(field, None)

        query_def['query_text'] = query_def.pop('query')
        query_def['user'] = self.current_user
        query_def['data_source'] = data_source
        query_def['org'] = self.current_org
        query_def['is_draft'] = True
        query = models.Query.create(**query_def)
        models.db.session.add(query)
        models.db.session.commit()

        self.record_event({
            'action': 'create',
            'object_id': query.id,
            'object_type': 'query'
        })

        return query.to_dict()

    @require_permission('view_query')
    def get(self):
<<<<<<< HEAD
        """
        Retrieve a list of queries.

        :qparam number page_size: Number of queries to return
        :qparam number page: Page number to retrieve

        Responds with an array of :ref:`query <query-response-label>` objects.
        """
        results = models.Query.all_queries(self.current_user.group_ids)
=======
        results = models.Query.all_queries(self.current_user.group_ids, self.current_user.id)
>>>>>>> a5d73514
        page = request.args.get('page', 1, type=int)
        page_size = request.args.get('page_size', 25, type=int)
        return paginate(results, page, page_size, lambda q: q.to_dict(with_stats=True, with_last_modified_by=False))


class MyQueriesResource(BaseResource):
    @require_permission('view_query')
    def get(self):
<<<<<<< HEAD
        """
        Retrieve a list of queries created by the current user.

        :qparam number page_size: Number of queries to return
        :qparam number page: Page number to retrieve

        Responds with an array of :ref:`query <query-response-label>` objects.
        """
        drafts = request.args.get('drafts') is not None
        results = models.Query.by_user(self.current_user, drafts)
=======
        results = models.Query.by_user(self.current_user)
>>>>>>> a5d73514
        page = request.args.get('page', 1, type=int)
        page_size = request.args.get('page_size', 25, type=int)
        return paginate(results, page, page_size, lambda q: q.to_dict(with_stats=True, with_last_modified_by=False))


class QueryResource(BaseResource):
    @require_permission('edit_query')
    def post(self, query_id):
        """
        Modify a query.

        :param query_id: ID of query to update
        :<json number data_source_id: The ID of the data source this query will run on
        :<json string query: Query text
        :<json string name:
        :<json string description:
        :<json string schedule: Schedule interval, in seconds, for repeated execution of this query
        :<json object options: Query options

        Responds with the updated :ref:`query <query-response-label>` object.
        """
        query = get_object_or_404(models.Query.get_by_id_and_org, query_id, self.current_org)
        query_def = request.get_json(force=True)

        require_object_modify_permission(query, self.current_user)

        for field in ['id', 'created_at', 'api_key', 'visualizations', 'latest_query_data', 'user', 'last_modified_by', 'org']:
            query_def.pop(field, None)

        if 'query' in query_def:
            query_def['query_text'] = query_def.pop('query')

        query_def['last_modified_by'] = self.current_user
        query_def['changed_by'] = self.current_user
        # SQLAlchemy handles the case where a concurrent transaction beats us
        # to the update. But we still have to make sure that we're not starting
        # out behind.
        if 'version' in query_def and query_def['version'] != query.version:
            abort(409)

        try:
            self.update_model(query, query_def)
            models.db.session.commit()
        except StaleDataError:
            abort(409)

        return query.to_dict(with_visualizations=True)

    @require_permission('view_query')
    def get(self, query_id):
        """
        Retrieve a query.

        :param query_id: ID of query to fetch

        Responds with the :ref:`query <query-response-label>` contents.
        """
        q = get_object_or_404(models.Query.get_by_id_and_org, query_id, self.current_org)
        require_access(q.groups, self.current_user, view_only)

        result = q.to_dict(with_visualizations=True)
        result['can_edit'] = can_modify(q, self.current_user)
        return result

    # TODO: move to resource of its own? (POST /queries/{id}/archive)
    def delete(self, query_id):
        """
        Archives a query.

        :param query_id: ID of query to archive
        """
        query = get_object_or_404(models.Query.get_by_id_and_org, query_id, self.current_org)
        require_admin_or_owner(query.user_id)
        query.archive(self.current_user)
        models.db.session.commit()


class QueryForkResource(BaseResource):
    @require_permission('edit_query')
    def post(self, query_id):
        """
        Creates a new query, copying the query text from an existing one.

        :param query_id: ID of query to fork

        Responds with created :ref:`query <query-response-label>` object.
        """
        query = get_object_or_404(models.Query.get_by_id_and_org, query_id, self.current_org)
        forked_query = query.fork(self.current_user)
        models.db.session.commit()
        return forked_query.to_dict(with_visualizations=True)


class QueryRefreshResource(BaseResource):
    def post(self, query_id):
        """
        Execute a query, updating the query object with the results.

        :param query_id: ID of query to execute

        Responds with query task details.
        """
        query = get_object_or_404(models.Query.get_by_id_and_org, query_id, self.current_org)
        require_access(query.groups, self.current_user, not_view_only)

        parameter_values = collect_parameters_from_request(request.args)

        return run_query(query.data_source, parameter_values, query.query_text, query.id)<|MERGE_RESOLUTION|>--- conflicted
+++ resolved
@@ -128,7 +128,6 @@
 
     @require_permission('view_query')
     def get(self):
-<<<<<<< HEAD
         """
         Retrieve a list of queries.
 
@@ -137,10 +136,8 @@
 
         Responds with an array of :ref:`query <query-response-label>` objects.
         """
-        results = models.Query.all_queries(self.current_user.group_ids)
-=======
+        
         results = models.Query.all_queries(self.current_user.group_ids, self.current_user.id)
->>>>>>> a5d73514
         page = request.args.get('page', 1, type=int)
         page_size = request.args.get('page_size', 25, type=int)
         return paginate(results, page, page_size, lambda q: q.to_dict(with_stats=True, with_last_modified_by=False))
@@ -149,7 +146,6 @@
 class MyQueriesResource(BaseResource):
     @require_permission('view_query')
     def get(self):
-<<<<<<< HEAD
         """
         Retrieve a list of queries created by the current user.
 
@@ -159,10 +155,7 @@
         Responds with an array of :ref:`query <query-response-label>` objects.
         """
         drafts = request.args.get('drafts') is not None
-        results = models.Query.by_user(self.current_user, drafts)
-=======
         results = models.Query.by_user(self.current_user)
->>>>>>> a5d73514
         page = request.args.get('page', 1, type=int)
         page_size = request.args.get('page_size', 25, type=int)
         return paginate(results, page, page_size, lambda q: q.to_dict(with_stats=True, with_last_modified_by=False))
